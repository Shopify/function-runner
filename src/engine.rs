--- conflicted
+++ resolved
@@ -130,13 +130,7 @@
     use super::*;
     use std::path::Path;
 
-<<<<<<< HEAD
     const LINEAR_MEMORY_USAGE: u64 = 159;
-=======
-    // Arbitrary, used to verify that the runner works as expected.
-    const HELLO_WORLD_MEMORY_USAGE: u64 = 17 * KB_PER_PAGE;
-    const MODIFIED_HELLO_WORLD_MEMORY_USAGE: u64 = 42 * KB_PER_PAGE;
->>>>>>> 04b18251
 
     #[test]
     fn test_linear_memory_usage() {
@@ -146,38 +140,7 @@
         )
         .unwrap();
 
-<<<<<<< HEAD
         assert_eq!(function_run_result.memory_usage, LINEAR_MEMORY_USAGE);
-=======
-        assert_eq!(function_run_result.memory_usage, HELLO_WORLD_MEMORY_USAGE);
-    }
-
-    #[test]
-    fn test_memory_usage_over_threshold() {
-        let function_run_result = run(
-            Path::new("tests/benchmarks/hello_42_pages.wasm").to_path_buf(),
-            Path::new("tests/benchmarks/hello_42_pages.json").to_path_buf(),
-        )
-        .unwrap();
-
-        assert_eq!(
-            function_run_result.memory_usage,
-            MODIFIED_HELLO_WORLD_MEMORY_USAGE
-        );
-    }
-
-    #[test]
-    fn test_stack_overflow() {
-        let function_run_result = run(
-            Path::new("tests/benchmarks/stack_overflow.wasm").to_path_buf(),
-            Path::new("tests/benchmarks/stack_overflow.json").to_path_buf(),
-        )
-        .unwrap();
-
-        assert!(function_run_result
-            .logs
-            .contains("out of bounds memory access"));
->>>>>>> 04b18251
     }
 
     #[test]
