use anyhow::{anyhow, Result};
use std::{
    path::PathBuf,
    time::{Duration, Instant},
};
use wasmtime::{Engine, Linker, Module, Store};

use wasmtime_wasi::sync::WasiCtxBuilder;

use crate::function_run_result::FunctionRunResult;

pub fn run(script_path: PathBuf, input_path: PathBuf) -> Result<FunctionRunResult> {
    let engine = Engine::default();
    let module = Module::from_file(&engine, &script_path)
        .map_err(|e| anyhow!("Couldn't load script {:?}: {}", &script_path, e))?;

    let input: serde_json::Value = serde_json::from_reader(
        std::fs::File::open(&input_path)
            .map_err(|e| anyhow!("Couldn't load input {:?}: {}", &input_path, e))?,
    )
    .map_err(|e| anyhow!("Couldn't load input {:?}: {}", &input_path, e))?;
    let input = serde_json::to_vec(&input)?;

    let input_stream = wasi_common::pipe::ReadPipe::new(std::io::Cursor::new(input));
    let output_stream = wasi_common::pipe::WritePipe::new_in_memory();
    let error_stream = wasi_common::pipe::WritePipe::new_in_memory();

    let runtime: Duration;
    let memory_usage: u64;

    {
        let mut linker = Linker::new(&engine);
        wasmtime_wasi::add_to_linker(&mut linker, |s| s)?;
        let wasi = WasiCtxBuilder::new()
            .stdin(Box::new(input_stream))
            .stdout(Box::new(output_stream.clone()))
            .stderr(Box::new(error_stream.clone()))
            .inherit_args()?
            .build();
        let mut store = Store::new(&engine, wasi);

        linker.module(&mut store, "", &module)?;

        let start = Instant::now();

        let instance = linker.instantiate(&mut store, &module)?;

        let memory = instance
            .get_memory(&mut store, "memory")
            .ok_or(anyhow::format_err!("failed to find `memory` export"))?;

        let module_result = instance
            .get_typed_func::<(), (), _>(&mut store, "_start")?
            .call(&mut store, ());

        runtime = start.elapsed();
        memory_usage = memory.size(&store);

        match module_result {
            Ok(_) => {}
            Err(e) => {
                eprintln!("Error:\n{}", e);
            }
        }
    };

    let logs = error_stream
        .try_into_inner()
        .expect("Error stream reference still exists")
        .into_inner();
    let logs =
        std::str::from_utf8(&logs).map_err(|e| anyhow!("Couldn't print Script Logs: {}", e))?;

    let output = output_stream
        .try_into_inner()
        .expect("Output stream reference still exists")
        .into_inner();
    let output: serde_json::Value = serde_json::from_slice(output.as_slice())
        .map_err(|e| anyhow!("Couldn't decode Script Output: {}", e))?;

<<<<<<< HEAD
    let statistics = ExecutionResult::new(
        runtime,
        Duration::from_millis(5),
        memory_usage,
        output,
        logs.to_string(),
    );
=======
    let function_run_result =
        FunctionRunResult::new(runtime, Duration::from_millis(5), output, logs.to_string());
>>>>>>> 4ab369d6

    Ok(function_run_result)
}

#[cfg(test)]
mod tests {
    use super::*;
    use std::path::Path;

    #[test]
    fn test_runtime_under_threshold() {
        let function_run_result = run(
            Path::new("tests/benchmarks/hello_world.wasm").to_path_buf(),
            Path::new("tests/benchmarks/hello_world.json").to_path_buf(),
        )
        .unwrap();

        assert!(function_run_result.runtime <= function_run_result.threshold);
    }

    #[test]
    fn test_runtime_over_threshold() {
        let function_run_result = run(
            Path::new("tests/benchmarks/sleeps.wasm").to_path_buf(),
            Path::new("tests/benchmarks/sleeps.json").to_path_buf(),
        )
        .unwrap();

        assert!(function_run_result.runtime > function_run_result.threshold);
    }
}<|MERGE_RESOLUTION|>--- conflicted
+++ resolved
@@ -78,18 +78,13 @@
     let output: serde_json::Value = serde_json::from_slice(output.as_slice())
         .map_err(|e| anyhow!("Couldn't decode Script Output: {}", e))?;
 
-<<<<<<< HEAD
-    let statistics = ExecutionResult::new(
+    let function_run_result = FunctionRunResult::new(
         runtime,
         Duration::from_millis(5),
         memory_usage,
         output,
         logs.to_string(),
     );
-=======
-    let function_run_result =
-        FunctionRunResult::new(runtime, Duration::from_millis(5), output, logs.to_string());
->>>>>>> 4ab369d6
 
     Ok(function_run_result)
 }
